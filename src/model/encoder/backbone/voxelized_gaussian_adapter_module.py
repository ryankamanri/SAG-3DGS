import torch
from torch import nn
import torch.nn.functional as F
import math
from .voxel_to_point_cross_attn_transformer import VoxelToPointTransformer
from ..mvsnet.cas_mvsnet_module import CasMVSNetModuleResult, PointCloudResult
from ...types import EncoderOutput, empty_encoder_output
from ...types import IConfigureOptimizers

SH_DEGREE = 4
GAUSSIAN_FEATURE_CHANNELS = 11 + 3 * SH_DEGREE ** 2

SLICE_DELTA_MEANS = slice(0, 3)
SLICE_QUATERNION = slice(3, 7)
SLICE_SCALE = slice(7, 10)
SLICE_OPACITY = slice(10, 11)
SLICE_SHS_D1 = slice(11, 14) # sh degree 1
SLICE_SHS_D2 = slice(14, 11 + 3 * 2 ** 2)
SLICE_SHS_D3 = slice(11 + 3 * 2 ** 2, 11 + 3 * 3 ** 2)
SLICE_SHS_D4 = slice(11 + 3 * 3 ** 2, 11 + 3 * 4 ** 2)
SLICE_SHS = slice(11, GAUSSIAN_FEATURE_CHANNELS)

C0 = 0.28209479177387814
def RGB2SH(rgb):
    return (rgb - 0.5) / C0

def SH2RGB(sh):
    return sh * C0 + 0.5



class BoundingBox:
    origin: torch.Tensor # 3D Vector (B, 3)
    size: torch.Tensor # scalar (B)
    
    def __init__(
        self, 
        extrinsics: torch.Tensor, # (B, V, 4, 4)
        intrinsics: torch.Tensor, # (B, V, 3, 3)
        nears: torch.Tensor, # (B, V)
        fars: torch.Tensor, # (B, V)
        width: int, 
        height: int):
        b, v, _, _ = extrinsics.shape
        extrinsics = extrinsics.view(b * v, 4, 4)
        intrinsics = intrinsics.view(b * v, 3, 3)
        nears = nears.view(b * v, 1, 1)
        fars = fars.view(b * v, 1, 1)
        
        uv_border = torch.tensor([
            [0, 0, 1], 
            [0, height, 1], 
            [width, 0, 1], 
            [width, height, 1]
        ], device=extrinsics.device, dtype=torch.float32).view(1, 4, 3).permute(0, 2, 1) # (1, 3, 4)
        
        
        far_border = torch.cat(
            (
                torch.matmul(torch.linalg.inv(intrinsics), uv_border) * fars, 
                torch.ones(b * v, 1, 4, device=extrinsics.device)
                ), dim=1
            ) # (1, 4, 4)
        
        near_border = torch.cat(
            (
                torch.matmul(torch.linalg.inv(intrinsics), uv_border) * nears, 
                torch.ones(b * v, 1, 4, device=extrinsics.device)
                ), dim=1
            ) # (1, 4, 4)
        
        border_xyz = torch.matmul(torch.linalg.inv(extrinsics), torch.cat((far_border, near_border), dim=-1)) # (B*V, 4, 8)
        
        border_points = border_xyz.view(b, v, 4, -1).permute(0, 2, 1, 3).reshape(b, 4, -1) # (B, 4, V * 8)
        min_point, max_point = border_points.min(dim=-1).values, border_points.max(dim=-1).values
        
        self.origin = min_point[:, :3] # (B, 3)
        self.size = (max_point - min_point).max(dim=-1).values # (B)
        pass
    
    def transform_ndc(self, voxel_center: torch.Tensor, batch: int, xyz_shape: tuple):
        return (voxel_center - self.origin[batch].view(*xyz_shape)) / self.size[batch]
    
    def transform_from_ndc(self, ndc: torch.Tensor, batch: int, xyz_shape: tuple):
        return ndc * self.size[batch] + self.origin[batch].view(*xyz_shape)
    
    def compute_ndc(self, coordinates: torch.Tensor, voxel_size: int):
        """
        ### Mapping cooordinates to normalized voxel center with origin `0` and length `1`.
        mapping (0, 0, 0) -> o',
                (S-1, S-1, S-1) -> 1 - o',
                (S, S, S) -> 1 + o'
                
        note that o' is normalized o.
        
        input:
            `coordinates`: coordinates with shape [N, 3] int
            
        output:
            voxel center with shape [N, 3] float
        """
        return (coordinates / voxel_size) + (0.5 / voxel_size)
    
    def compute_voxel_indices(self, ndc: torch.Tensor, voxel_size: int):
        """
        ### The inverse function of `compute_ndc` with origin `0`
        mapping (0, 0, 0) <- o' (+-o'),
                (S-1, S-1, S-1) <- 1 - o' (+-o'),
                (S, S, S) <- 1 + o' (+-o')
        
        input:
            `ndc`: voxel center with shape [N, 3] float
            
        output:
            coordinates with shape [N, 3] int
        """
        return ((ndc - (0.5 / voxel_size)) * voxel_size).round().int()
    

    pass

class GaussianFeaturesPredictor(nn.Module, IConfigureOptimizers):
    def __init__(self, input_dim):
        super().__init__()
        self.input_dim = input_dim
        
        self.delta_means_activation = lambda x, voxel_size: (torch.sigmoid(x) - 0.5) / voxel_size
        self.scaling_activation = lambda x, voxel_size: torch.sigmoid(x) / voxel_size
        self.quaternion_activation = lambda x: x
        self.opacity_activation = lambda x: torch.sigmoid(x)
        self.color_activation = lambda x: RGB2SH(torch.sigmoid(x))
        self.shs_d2_activation = lambda x: x / 5
        self.shs_d3_activation = lambda x: x / 25
        self.shs_d4_activation = lambda x: x / 125
        
        self.delta_means_predictor = nn.Linear(input_dim, SLICE_DELTA_MEANS.stop - SLICE_DELTA_MEANS.start)
        self.quaternion_predictor = nn.Linear(input_dim, SLICE_QUATERNION.stop - SLICE_QUATERNION.start)
        self.scale_predictor = nn.Linear(input_dim, SLICE_SCALE.stop - SLICE_SCALE.start)
        self.opacity_predictor = nn.Linear(input_dim, SLICE_OPACITY.stop - SLICE_OPACITY.start)
        self.shs_d1_predictor = nn.Linear(input_dim, SLICE_SHS_D1.stop - SLICE_SHS_D1.start)
        self.shs_d2_predictor = nn.Linear(input_dim, SLICE_SHS_D2.stop - SLICE_SHS_D2.start)
        self.shs_d3_predictor = nn.Linear(input_dim, SLICE_SHS_D3.stop - SLICE_SHS_D3.start)
        self.shs_d4_predictor = nn.Linear(input_dim, SLICE_SHS_D4.stop - SLICE_SHS_D4.start)
        
        # init parameters
        for p in self.parameters():
            if p.dim() > 1:
                nn.init.xavier_normal(p)
        # init opacity from sigmoid(-5) (nearly 0).
        nn.init.constant_(self.opacity_predictor.bias, -5)
        pass
    

        
    def forward(self, feature: torch.Tensor, voxel_size: int):
        # input / output feature (N, C)
        delta_means = self.delta_means_predictor(feature)
        quaternion = self.quaternion_predictor(feature)
        scale = self.scale_predictor(feature)
        opacity = self.opacity_predictor(feature)
        shs_d1 = self.shs_d1_predictor(feature)
        shs_d2 = self.shs_d2_predictor(feature)
        shs_d3 = self.shs_d3_predictor(feature)
        shs_d4 = self.shs_d4_predictor(feature)
        
        return torch.cat((
            self.delta_means_activation(delta_means, voxel_size), 
            self.quaternion_activation(quaternion), 
            self.scaling_activation(scale, voxel_size), 
            self.opacity_activation(opacity), 
            self.color_activation(shs_d1), 
            self.shs_d2_activation(shs_d2), 
            self.shs_d3_activation(shs_d3), 
            self.shs_d4_activation(shs_d4)
        ), dim=-1)
        
    def configure_optimizers(self, cfg):
        return [
            {'params': self.delta_means_predictor.parameters(), 'lr': cfg.delta_means_lr}, 
            {'params': self.quaternion_predictor.parameters(), 'lr': cfg.quaternion_lr}, 
            {'params': self.scale_predictor.parameters(), 'lr': cfg.scale_lr}, 
            {'params': self.opacity_predictor.parameters(), 'lr': cfg.opacity_lr}, 
            {'params': self.shs_d1_predictor.parameters(), 'lr': cfg.shs_d1_lr}, 
            {'params': self.shs_d2_predictor.parameters(), 'lr': cfg.shs_d2_lr}, 
            {'params': self.shs_d3_predictor.parameters(), 'lr': cfg.shs_d3_lr}, 
            {'params': self.shs_d4_predictor.parameters(), 'lr': cfg.shs_d4_lr}
        ]
    pass

def bitwise_xor(x: torch.Tensor, dim: int):
    assert dim < len(x.shape)
    if x.shape[dim] == 1: return x
    slices = torch.unbind(x, dim=dim)
    result = slices[0]
    for slice in slices[1:]:
        result = torch.bitwise_xor(result, slice)
    return result

def hash_query(coordinates: torch.Tensor, hash_table: torch.Tensor):
    """
    input:
        `x`: [N, 3] int
        `hash_table`: [C, T]
        
    output:
        [C, N]
    """
    PI_1, PI_2, PI_3 = 1, 2654435761, 805459861 # from Instant-NGP
    
    primes = torch.tensor([PI_1, PI_2, PI_3], device=coordinates.device)
    
    hash_index = bitwise_xor(coordinates * primes, dim=-1) % hash_table.shape[1] # (N)
    
    return hash_table[:, hash_index]
    
    
def isin_3d_coordinates(coor_1: torch.Tensor, coor_2: torch.Tensor, return_inverse=False):
    """
    ### Compute whether the element of `coor_1` is in `coor_2`. Ensure: 1. dtype=int; 2. max element < 10000;
    
    input:
        `coor_1`: [N1, 3] int
        `coor_2`: [N2, 3] int
    output:
        [N1] bool
        [N2] bool if `return_inverse`
    """
    coor_1 = coor_1.long()
    coor_2 = coor_2.long()
    
    coor_1_flat = coor_1[:, 0] + coor_1[:, 1] * 10000 + coor_1[:, 2] * 100000000
    coor_2_flat = coor_2[:, 0] + coor_2[:, 1] * 10000 + coor_2[:, 2] * 100000000
    
    if return_inverse:
        return torch.isin(coor_1_flat, coor_2_flat), torch.isin(coor_2_flat, coor_1_flat)
    
    return torch.isin(coor_1_flat, coor_2_flat)


def create_local_coordinates(voxel_size: int, last_voxel_size: int = 0, last_coordinates: torch.Tensor = None):
    """
    input:
        `last_coordinates`: None or [N, 3]
        
    output:
        [N', 3]
    """
    if last_coordinates == None:
        # create dense voxel coordinates
        index_candidates = torch.arange(voxel_size, dtype=torch.int, device="cuda")
        x, y, z = torch.meshgrid(index_candidates, index_candidates, index_candidates)
        return torch.stack((x, y, z), dim=-1).view(-1, 3)
    
    # create sparse voxel coordinates from last level
    assert voxel_size % last_voxel_size == 0
    seg_times = voxel_size // last_voxel_size
    seg_times_candidates = torch.arange(seg_times, dtype=torch.int, device="cuda")
    d_x, d_y, d_z = torch.meshgrid(seg_times_candidates, seg_times_candidates, seg_times_candidates)
    d_grid = torch.stack((d_x, d_y, d_z), dim=-1).view(-1, 3) # (seg_times^3, 1, 3)
    
    result = (last_coordinates * seg_times).view(-1, 1, 3) + d_grid # (seg_times^3, N, 3)
    return result.view(-1, 3).unique(sorted=True, dim=0) # use unique to sort index


def create_gaussians_from_features(gaussian_features: torch.Tensor, coordinates: torch.Tensor, voxel_size: int, bbox: BoundingBox, batch: int) -> EncoderOutput:
    """
    input:
        gaussian_features: [C, N]
        coordinates: [N, 3]
        extrinsic: [V, 4, 4]
        far: 1
    """
    voxel_center = bbox.compute_ndc(coordinates.permute(1, 0), voxel_size)
    b, n, dim, d_sh = 1, coordinates.shape[0], 3, SH_DEGREE ** 2
    
    # convert means and scales from ndc space to real world.
    means: torch.Tensor = bbox.transform_from_ndc(gaussian_features[SLICE_DELTA_MEANS] + voxel_center, batch, xyz_shape=(3, 1)) # (3, N)
    scales: torch.Tensor = gaussian_features[SLICE_SCALE] * bbox.size[batch]
    rotations: torch.Tensor = gaussian_features[SLICE_QUATERNION]
    harmonics: torch.Tensor = gaussian_features[SLICE_SHS] # (d^2, N)
    opacities: torch.Tensor = gaussian_features[SLICE_OPACITY] # (1, N)
    
    gaussians = EncoderOutput(
        means=means.permute(1, 0).view(b, n, dim), 
        scales=scales.permute(1, 0).view(b, n, dim),  # (B, N, 3)
        rotations=rotations.permute(1, 0).view(b, n, 4), 
        harmonics=harmonics.permute(1, 0).view(b, n, d_sh, 3).transpose(2, 3), # note that (d_sh, 3) in features
        opacities=opacities.permute(1, 0).view(b, n)
    )
    
    return gaussians


def combine_batch_gaussians(batch_gaussians: list[EncoderOutput]) -> EncoderOutput:
    b, dim, d_sh = 1, 3, SH_DEGREE ** 2
    gaussian_size = 0
    means_list, scales_list, rotations_list, harmonics_list, opacities_list = [], [], [], [], []
    append_size_list = []
    for gaussian in batch_gaussians:
        if gaussian.opacities.shape[1] > gaussian_size:
            gaussian_size = gaussian.opacities.shape[1]
            
    for gaussian in batch_gaussians:
        append_size = gaussian_size - gaussian.opacities.shape[1]
        if append_size > 0: 
            gaussian.means = torch.cat((gaussian.means, torch.zeros(b, append_size, dim, device=gaussian.means.device)), dim=1)
            gaussian.scales = torch.cat((gaussian.scales, torch.zeros(b, append_size, dim, device=gaussian.means.device)), dim=1)
            gaussian.rotations = torch.cat((gaussian.rotations, torch.zeros(b, append_size, 4, device=gaussian.means.device)), dim=1)
            gaussian.harmonics = torch.cat((gaussian.harmonics, torch.zeros(b, append_size, 3, d_sh, device=gaussian.means.device)), dim=1)
            gaussian.opacities = torch.cat((gaussian.opacities, torch.zeros(b, append_size, device=gaussian.means.device)), dim=1)
        means_list.append(gaussian.means)
        scales_list.append(gaussian.scales)
        rotations_list.append(gaussian.rotations)
        harmonics_list.append(gaussian.harmonics)
        opacities_list.append(gaussian.opacities)
        append_size_list.append(append_size)
        
    combined_gaussian = EncoderOutput(
        means = torch.cat(means_list, dim=0), 
        scales = torch.cat(scales_list, dim=0), 
        rotations = torch.cat(rotations_list, dim=0), 
        harmonics = torch.cat(harmonics_list, dim=0), 
        opacities = torch.cat(opacities_list, dim=0)
    )
    
    combined_gaussian.others["append_size_list"] = append_size_list
    return combined_gaussian

def voxel_down_sample(pcd: torch.Tensor, voxel_indices: torch.Tensor):
    """
    input:
        pcd: [N, C]
        voxel_indices: [N, 3(ijk)]
        
    output:
        downsampled_pcd: [N', C]
        unique_voxel_indices: [N', 3]
    """
    
    # Radix-sort-like method to sort pcd by 3d (ijk) indices.
    indices = None
    for i in reversed(range(voxel_indices.shape[1])):
        indices = voxel_indices[:, i].sort().indices
        voxel_indices = voxel_indices[indices]
        pcd = pcd[indices]
    
    unique_voxel_indices, counts = voxel_indices.unique(dim=0, return_counts=True) # (N', 3), (N)
    
    cum_pcd, cum_counts = torch.cumsum(pcd, dim=0), torch.cumsum(counts, dim=0) # (N, C), (N)
    # Add zero to end for the index of first element
    cum_pcd, cum_counts = F.pad(cum_pcd, (0, 0, 0, 1)), F.pad(cum_counts, (0, 1)) # (N+1, C), (N+1)
    # compute the first and the last index
    last_idx = cum_counts - 1
    first_idx = last_idx.roll(shifts=1)
    
    downsampled_pcd = (cum_pcd[last_idx] - cum_pcd[first_idx])[:-1] / counts.unsqueeze(-1)
    
    return downsampled_pcd, unique_voxel_indices


@torch.no_grad()
def downsample_pcd(
    pcd: PointCloudResult, 
    voxel_size_list: list[int], 
    bbox: BoundingBox, 
    batch_idx: int):
    """
    ### Downsample and classify point cloud to multi-scale voxels
    Note that only the finest scale downsampled points will be classified.
    
    output: 
        downsampled_pcd_list: [(n, iiixyzrgb) * 3] from max to min
        classified_pcd_list: [(n, iiixyzrgb) * 3]

    """

    xyz = pcd.xyz_batches[batch_idx][:, :3]
    rgb = pcd.rgb_batches[batch_idx]
    xyz_ndc = bbox.transform_ndc(xyz, batch_idx, xyz_shape=(1, 3))
    xyzrgb = torch.cat((xyz_ndc, rgb), dim=1)

    downsampled_pcd_list = [] 
    
    for voxel_size in voxel_size_list:
        voxel_indices = bbox.compute_voxel_indices(xyz_ndc, voxel_size)
        downsampled_xyzrgb, downsampled_voxels = voxel_down_sample(xyzrgb, voxel_indices)
        downsampled_pcd_list.append(torch.cat((downsampled_voxels, downsampled_xyzrgb), dim=1))
    
    return downsampled_pcd_list # [(n, iiixyzrgb) * 3], [(n, iiixyzrgb) * 3] on GPU


def compute_max_scale_voxel_existence_coordinates_by_pcd(max_downsampled_pcd: torch.Tensor):
    delta = torch.arange(3, device="cuda")
    dxs, dys, dzs = torch.meshgrid(delta, delta, delta)
    dxs, dys, dzs = (dxs - 1).view(-1, 1, 1), (dys - 1).view(-1, 1, 1), (dzs - 1).view(-1, 1, 1)
    
    d_coordinates = torch.cat((dxs, dys, dzs), dim=-1) # (27, 1, 3)
    
    max_downsampled_pcd_coordinates = max_downsampled_pcd[:, :3].floor().int() # (N, 3)
    
    return (max_downsampled_pcd_coordinates + d_coordinates).reshape(-1, 3).unique(dim=0) # (27, N, 3) -> (N', 3)
    


def compute_struct_loss(
    downsampled_pcd: torch.Tensor, 
    scale_idx: int, 
    local_coordinates: torch.Tensor, 
    gaussians: EncoderOutput, 
    voxel_size_list: list[int], 
    bbox: BoundingBox, 
    batch: int):
    """
    ### Compute L_struct for a given scale.
    input:
        downsampled_pcd: [n1, 6(iiixyzrgb)]
        local_coordinates: [N, 3]
        
    output:
        existence_loss, offset_loss, color_loss
    
    #### Note that assume coordinates contains all points.
    """
    # Note that Gaussians are no longer in ndc space! we should convert means into ndc space.
    get_opacity = lambda mask: gaussians.opacities[mask.unsqueeze(0)]
    get_means = lambda mask: bbox.transform_ndc(gaussians.means[mask.unsqueeze(0)], batch, xyz_shape=(1, 3)) # (N, 3)
    get_color = lambda mask: SH2RGB(gaussians.harmonics[mask.unsqueeze(0)].reshape(-1, 3, SH_DEGREE ** 2)[..., 0])

    is_mapped_voxels, is_mapped_points = isin_3d_coordinates(local_coordinates, downsampled_pcd[:, :3].int(), return_inverse=True)
    
    # compute existence loss, offset loss and color loss
    existence_loss, existence_n = 0., 0
    
    # for case 2
    # Apply a "soft regression loss," 
    # i.e., a Gaussian opacity of 1 for voxels where the point is present and 0 for voxels where the point is absent, 
    # and set the loss based on the distance weight.
    is_empty_voxels = torch.logical_not(is_mapped_voxels)
    
    # Due to the characteristics of LoD, for non-minimum resolution voxels, 
    # the distance from the voxel to the nearest point can be estimated based on the voxel size. 
    # Because there must be a voxel next to the voxel, we estimate that the distance is voxel length.
    dist_weight = voxel_size_list[0] / voxel_size_list[scale_idx]
    
    existence_loss += (1. - get_opacity(is_mapped_voxels)).sum()
    existence_loss += (get_opacity(is_empty_voxels) * dist_weight ** 2).sum()
    existence_n += is_mapped_voxels.numel()
    
    predicted_means: torch.Tensor = get_means(is_mapped_voxels)
        
    predicted_color = get_color(is_mapped_voxels)
    
    offset_loss = (downsampled_pcd[is_mapped_points, 3:6] - predicted_means).norm(dim=1).sum() / math.sqrt(3)
    color_loss = (downsampled_pcd[is_mapped_points, 6:] - predicted_color).norm(p=1, dim=1).sum() / 3
    offset_n = color_n = is_mapped_points.sum()
    
    # loss normalization
    if existence_n != 0: existence_loss /= existence_n
    if offset_n != 0: offset_loss /= offset_n
    if color_n != 0: color_loss /= color_n
        
    return existence_loss, offset_loss, color_loss
    

def identify_is_current_scale(point_coordinates: torch.Tensor, local_coordinates: torch.Tensor):
    """
    Calculate the number of points in the voxel, 
    if greater than 1, split into octree(or more), reserved for next resolution, 
    otherwise add the voxel index to current resolution.
    
    
    Note that either `point_coordinates` and `local_coordinates` is great than 0 and at the same resolution.
    
    input:
        point_coordinates: Tensor(N1, 3(iii))
        local_coordinates: Tensor(N2, 3)
        
    output: 
        logical_not(multi_points_mask): Tensor(N2) with type `bool`, which is `True` if <= 1 points inside the voxel
        unique_point_mask: Tensor(N1) with type `bool`, which is `True` if matched the current scale voxel (no other point in the same voxel).
    """
    # use int64 to avoid data overflow
    point_coordinates = point_coordinates.long()
    local_coordinates = local_coordinates.long()
    
    point_coordinates_flat = point_coordinates[:, 0] + point_coordinates[:, 1] * 10000 + point_coordinates[:, 2] * 100000000
    voxel_coordinates_flat = local_coordinates[:, 0] + local_coordinates[:, 1] * 10000 + local_coordinates[:, 2] * 100000000
    
    has_point_coordinates_flat, counts = point_coordinates_flat.unique(return_counts=True) # (N3)
    
    multi_points_coordinates_flat = has_point_coordinates_flat[counts > 1]
    single_point_coordinates_flat = has_point_coordinates_flat[counts == 1]
    
    multi_points_mask = torch.isin(voxel_coordinates_flat, multi_points_coordinates_flat) # (N2) True if > 1 points inside
    unique_point_mask = torch.isin(point_coordinates_flat, single_point_coordinates_flat) # (N1) True if no other point in the same voxel.
    
    return torch.logical_not(multi_points_mask), unique_point_mask

class VoxelizedGaussianAdapterModule(nn.Module, IConfigureOptimizers):

    def __init__(self, transformer: VoxelToPointTransformer, feature_channels=192, voxel_size_list=[32, 128, 512], patch_size_list=[3, 2, 1]) -> None:
        super().__init__()
        self.transformer = transformer
        self.voxel_size_count = len(voxel_size_list)
        self.voxel_size_list = voxel_size_list
        self.patch_size_list = patch_size_list
        assert len(patch_size_list) == len(voxel_size_list)

        self.gaussian_features_predictor = GaussianFeaturesPredictor(input_dim=feature_channels)
        
        pass
    
    def configure_optimizers(self, cfg):
        return self.gaussian_features_predictor.configure_optimizers(cfg)
        
    def forward(self, imgs: torch.Tensor, cnn_features: torch.Tensor, cas_module_result: CasMVSNetModuleResult, extrinsics: torch.Tensor, intrinsics: torch.Tensor, nears: torch.Tensor, fars: torch.Tensor):
        b, v, c, h, w = cnn_features.shape
        far = fars[0, 0]
        is_trainning = cnn_features.grad_fn != None
        batch_gaussians = []
        batch_losses = [[], [], [], []] # total_existence_loss, total_current_loss, total_offset_loss, total_color_loss
        prob_pcd = cas_module_result.registed_prob_pcd
        
        bbox = BoundingBox(
            extrinsics=extrinsics, 
            intrinsics=intrinsics, 
            nears=nears, 
            fars=fars, 
            width=w, height=h)
        
        for batch in range(b):
            # for every batch the number of gaussian may be different (LoD)
            local_coordinates = None
            last_voxel_size = 0
            total_existence_loss, total_current_loss, total_offset_loss, total_color_loss = torch.tensor(0., device="cuda"), torch.tensor(0., device="cuda"), torch.tensor(0., device="cuda"), torch.tensor(0., device="cuda")
            camera_center = extrinsics.inverse()[batch][:, :3, 3].mean(dim=0)
            gaussians = empty_encoder_output(d_sh=SH_DEGREE ** 2)
            gaussians.others["scales"] = torch.zeros(b, 0, 3, device=cnn_features.device)
            
            if False:
                downsampled_pcds = downsample_pcd(
                    pcd=cas_module_result.registed_pcd, 
                    voxel_size_list=self.voxel_size_list, 
                    bbox=bbox, 
                    batch_idx=batch
                )
                
            prob_pcd_xyz = prob_pcd.vertices[batch, :, :3] # (V, 3, H, W)
            prob_pcd_xyz_ndc = bbox.transform_ndc(prob_pcd_xyz, batch, xyz_shape=(1, 3, 1, 1))
<<<<<<< HEAD
            prob_pcd_xyzrgb_ndc = torch.cat((prob_pcd_xyz_ndc, imgs[batch]), dim=1) # (V, 6(xyzrgb), H, W)
            prob_pcd_xyzrgb_ndc_reshaped = prob_pcd_xyzrgb_ndc.permute(0, 2, 3, 1).reshape(v*h*w, 6) # (N, 6)
=======
            prob_pcd_xyz_ndc_reshaped = prob_pcd_xyz_ndc.permute(0, 2, 3, 1).reshape(v*h*w, 3) # (N, 3)
>>>>>>> 2ce0d5b4
            max_resolution_voxel_size = self.voxel_size_list[-1]
            max_resolution_prob_pcd_xyzrgb, max_resolution_prob_pcd_indices = voxel_down_sample(
                prob_pcd_xyzrgb_ndc_reshaped, 
                bbox.compute_voxel_indices(
                    ndc=prob_pcd_xyzrgb_ndc_reshaped[:, :3], 
                    voxel_size=max_resolution_voxel_size # max resolution 
                )
            ) # (N', 6), (N', 3)
                
            for scale_idx in range(self.voxel_size_count):
                # TODO: Create multi-scale voxel according to points.
                voxel_size = self.voxel_size_list[scale_idx]
                local_coordinates = create_local_coordinates(
                    voxel_size=voxel_size, 
                    last_voxel_size=last_voxel_size, 
                    last_coordinates=local_coordinates
                )
                
                point_coordinates = max_resolution_prob_pcd_indices * voxel_size // max_resolution_voxel_size
                
                is_current_scale, is_unique_point = identify_is_current_scale(
                    point_coordinates=point_coordinates, 
                    local_coordinates=local_coordinates
                )
                # update current local coordinates
                next_coordinates = local_coordinates[torch.logical_not(is_current_scale)]
                local_coordinates = local_coordinates[is_current_scale]
                n, _ = local_coordinates.shape
                # compute ndc
                centers_ndc = bbox.compute_ndc(local_coordinates, voxel_size)
                
                prob_pcd_ijk = bbox.compute_voxel_indices(prob_pcd_xyz_ndc, voxel_size) # (V, 3, H, W)
                
                # for reduce memory consumption we apply transformer per view
                merged_feat = torch.zeros(c, n, device=cnn_features.device)
                for view_idx in range(v):
                    view_slicer = slice(view_idx, view_idx + 1)
                    voxel_feature: torch.Tensor = self.transformer(
                        cnn_features=cnn_features[batch, view_slicer], # (V, C, H, W)
                        extrinsics=extrinsics[batch, view_slicer], 
                        intrinsics=intrinsics[batch, view_slicer], 
                        point_xyz=prob_pcd_xyz_ndc[view_slicer], # (V, 3, H, W)
                        voxel_xyz=centers_ndc.transpose(0, 1).unsqueeze(0), # (V, 3, N)
                        voxel_xyz_origin=bbox.transform_from_ndc(centers_ndc.transpose(0, 1).unsqueeze(0), batch, xyz_shape=(1, 3, 1)), 
                        point_ijk=prob_pcd_ijk[view_slicer], 
                        voxel_ijk=local_coordinates.transpose(0, 1).unsqueeze(0), # (V, 3, N)
                        confidences=prob_pcd.vertices_confidence[batch, view_slicer],  # (V, H, W)
                        # Note: `9.05` is `2 * far` of DTU dataset(`2 * far` is the original length of voxel space). we set it here because we forgot to correct it during trainning.
                        voxel_length=torch.tensor(9.05 / voxel_size, device=cnn_features.device), 
                        k=self.patch_size_list[scale_idx]
                    ) # (V, C, N)
                    merged_feat += voxel_feature.squeeze(0) # (c, n)
                    # remove unused variable
                    del voxel_feature
                
                merged_feat = (merged_feat / v).transpose(0, 1) # (N, C)
                
                gaussian_features = self.gaussian_features_predictor(
                    feature=merged_feat, 
                    voxel_size=voxel_size) # (N, 15)
                
                gaussian_features = gaussian_features.transpose(0, 1) # (15, N)
                
                current_gaussians = create_gaussians_from_features(
                    gaussian_features=gaussian_features, 
                    coordinates=local_coordinates, 
                    voxel_size=voxel_size, 
                    bbox=bbox, 
                    batch=batch
                )
                
                if is_trainning:
                    downsampled_xyzrgb = max_resolution_prob_pcd_xyzrgb[is_unique_point]
                    downsampled_ijk = point_coordinates[is_unique_point]
                    downsampled_pcd = torch.cat((downsampled_ijk, downsampled_xyzrgb), dim=1) # (N', 9(ijkxyzrgb))
                    # compute losses
                    existence_loss, offset_loss, color_loss = compute_struct_loss(
                        downsampled_pcd=downsampled_pcd, 
                        scale_idx=scale_idx, 
                        local_coordinates=local_coordinates, 
                        gaussians=current_gaussians, 
                        voxel_size_list=self.voxel_size_list, 
                        bbox=bbox, 
                        batch=batch
                    )
                    total_existence_loss += existence_loss
                    total_offset_loss += offset_loss / (1 / voxel_size * math.sqrt(3)) # devide diagonal length to normalize
                    total_color_loss += color_loss
                
                # Append current gaussians
                gaussians.means = torch.cat((gaussians.means, current_gaussians.means), dim=1)
                gaussians.scales = torch.cat((gaussians.scales, current_gaussians.scales), dim=1)
                gaussians.rotations = torch.cat((gaussians.rotations, current_gaussians.rotations), dim=1)
                gaussians.harmonics = torch.cat((gaussians.harmonics, current_gaussians.harmonics), dim=1)
                gaussians.opacities = torch.cat((gaussians.opacities, current_gaussians.opacities), dim=1)
                
                # next level
                local_coordinates = next_coordinates
                last_voxel_size = voxel_size
            
            batch_losses[0].append(total_existence_loss / self.voxel_size_count)
            batch_losses[1].append(total_current_loss / self.voxel_size_count)
            batch_losses[2].append(total_offset_loss / self.voxel_size_count)
            batch_losses[3].append(total_color_loss / self.voxel_size_count)
            
            batch_gaussians.append(gaussians)
        
        
        combined_gaussians = combine_batch_gaussians(batch_gaussians)
        combined_gaussians.others["existence_loss"] = torch.stack(batch_losses[0])
        combined_gaussians.others["current_loss"] = torch.stack(batch_losses[1])
        combined_gaussians.others["offset_loss"] = torch.stack(batch_losses[2])
        combined_gaussians.others["color_loss"] = torch.stack(batch_losses[3])
        
        return combined_gaussians<|MERGE_RESOLUTION|>--- conflicted
+++ resolved
@@ -547,12 +547,8 @@
                 
             prob_pcd_xyz = prob_pcd.vertices[batch, :, :3] # (V, 3, H, W)
             prob_pcd_xyz_ndc = bbox.transform_ndc(prob_pcd_xyz, batch, xyz_shape=(1, 3, 1, 1))
-<<<<<<< HEAD
             prob_pcd_xyzrgb_ndc = torch.cat((prob_pcd_xyz_ndc, imgs[batch]), dim=1) # (V, 6(xyzrgb), H, W)
             prob_pcd_xyzrgb_ndc_reshaped = prob_pcd_xyzrgb_ndc.permute(0, 2, 3, 1).reshape(v*h*w, 6) # (N, 6)
-=======
-            prob_pcd_xyz_ndc_reshaped = prob_pcd_xyz_ndc.permute(0, 2, 3, 1).reshape(v*h*w, 3) # (N, 3)
->>>>>>> 2ce0d5b4
             max_resolution_voxel_size = self.voxel_size_list[-1]
             max_resolution_prob_pcd_xyzrgb, max_resolution_prob_pcd_indices = voxel_down_sample(
                 prob_pcd_xyzrgb_ndc_reshaped, 
